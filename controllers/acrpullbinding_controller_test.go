package controllers

import (
	"context"
	"crypto/rand"
	"crypto/rsa"
	"time"

	"github.com/dgrijalva/jwt-go"
	. "github.com/onsi/ginkgo"
	. "github.com/onsi/gomega"
	v1 "k8s.io/api/core/v1"
	metav1 "k8s.io/apimachinery/pkg/apis/meta/v1"
	"k8s.io/apimachinery/pkg/types"
	"k8s.io/client-go/kubernetes/scheme"
	ctrl "sigs.k8s.io/controller-runtime"
	"sigs.k8s.io/controller-runtime/pkg/client/fake"

<<<<<<< HEAD
	msiacrpullv1beta1 "github.com/Azure/msi-acrpull/api/v1beta1"
	"github.com/Azure/msi-acrpull/pkg/auth"
=======
	"github.com/Azure/msi-acrpull/pkg/authorizer/types"
>>>>>>> c5ddbeac
)

var _ = msiacrpullv1beta1.AddToScheme(scheme.Scheme)

var _ = Describe("AcrPullBinding Controller Tests", func() {
	Context("getTokenRefreshDuration", func() {
		It("Should return 0 for negative durations", func() {
			token, err := getTestToken(time.Now().Add(-time.Hour).Unix())
			Expect(err).ToNot(HaveOccurred())

			refreshDuration := getTokenRefreshDuration(token)
			Expect(int(refreshDuration)).To(Equal(0))
		})

		It("Should return positive duration when exp is outside refresh buffer", func() {
			exp := time.Now().Add(tokenRefreshBuffer + time.Hour).Unix()

			token, err := getTestToken(exp)
			Expect(err).ToNot(HaveOccurred())

			refreshDuration := getTokenRefreshDuration(token)
			Expect(refreshDuration > 0).To(BeTrue())
		})
	})

	Context("appendImagePullSecretRef", func() {
		It("Should append image pull secret reference to slice", func() {
			serviceAccount := &v1.ServiceAccount{
				ImagePullSecrets: []v1.LocalObjectReference{
					{Name: "secret1"},
				},
			}
			appendImagePullSecretRef(serviceAccount, "secret2")
			Expect(len(serviceAccount.ImagePullSecrets)).To(Equal(2))
		})
	})

	Context("addFinalizer", func() {
		It("Should add finalizer to acr pull binding", func() {
			acrBinding := &msiacrpullv1beta1.AcrPullBinding{
				ObjectMeta: metav1.ObjectMeta{
					Name:       "test",
					Namespace:  "default",
					Finalizers: []string{},
				},
			}
			reconciler := &AcrPullBindingReconciler{
				Client: fake.NewFakeClientWithScheme(scheme.Scheme, acrBinding),
				Log:    ctrl.Log.WithName("controllers").WithName("acrpullbinding-controller"),
				Scheme: scheme.Scheme,
			}
			log := reconciler.Log.WithValues("acrpullbinding", "default")
			ctx := context.Background()
			err := reconciler.addFinalizer(ctx, acrBinding, log)
			Expect(err).To(BeNil())
			Expect(acrBinding.Finalizers).To(HaveLen(1))
			Expect(acrBinding.Finalizers[0]).To(Equal("msi-acrpull.microsoft.com"))
		})
	})

	Context("removeFinalizer", func() {
		It("Should remove finalizer from acr pull binding", func() {
			acrBinding := &msiacrpullv1beta1.AcrPullBinding{
				ObjectMeta: metav1.ObjectMeta{
					Name:      "test",
					Namespace: "default",
					Finalizers: []string{
						"msi-acrpull.microsoft.com",
					},
				},
			}
			serviceAccount := &v1.ServiceAccount{
				ObjectMeta: metav1.ObjectMeta{
					Name:      "default",
					Namespace: "default",
				},
			}
			reconciler := &AcrPullBindingReconciler{
				Client: fake.NewFakeClientWithScheme(scheme.Scheme, acrBinding, serviceAccount),
				Log:    ctrl.Log.WithName("controllers").WithName("acrpullbinding-controller"),
				Scheme: scheme.Scheme,
			}
			log := reconciler.Log.WithValues("acrpullbinding", "default")
			ctx := context.Background()
			req := ctrl.Request{
				NamespacedName: types.NamespacedName{
					Namespace: "default",
				},
			}
			err := reconciler.removeFinalizer(ctx, acrBinding, req, log)
			Expect(err).To(BeNil())
			Expect(acrBinding.Finalizers).To(BeEmpty())
		})
	})

	Context("updateServiceAccount", func() {
		It("Should update service account with image pull secret reference", func() {
			acrBinding := &msiacrpullv1beta1.AcrPullBinding{
				ObjectMeta: metav1.ObjectMeta{
					Name:      "test",
					Namespace: "default",
					Finalizers: []string{
						"msi-acrpull.microsoft.com",
					},
				},
			}
			serviceAccount := &v1.ServiceAccount{
				ObjectMeta: metav1.ObjectMeta{
					Name:      "default",
					Namespace: "default",
				},
			}
			reconciler := &AcrPullBindingReconciler{
				Client: fake.NewFakeClientWithScheme(scheme.Scheme, acrBinding, serviceAccount),
				Log:    ctrl.Log.WithName("controllers").WithName("acrpullbinding-controller"),
				Scheme: scheme.Scheme,
			}
			log := reconciler.Log.WithValues("acrpullbinding", "default")
			ctx := context.Background()
			req := ctrl.Request{
				NamespacedName: types.NamespacedName{
					Namespace: "default",
				},
			}
			err := reconciler.updateServiceAccount(ctx, acrBinding, req, log)
			Expect(err).To(BeNil())

			saNamespacedName := types.NamespacedName{
				Name:      "default",
				Namespace: "default",
			}
			err = reconciler.Client.Get(ctx, saNamespacedName, serviceAccount)
			Expect(err).To(BeNil())
			Expect(serviceAccount.ImagePullSecrets).To(HaveLen(1))
			Expect(serviceAccount.ImagePullSecrets[0].Name).To(Equal("test-msi-acrpull-secret"))
		})
	})

	Context("appendImagePullSecretRef", func() {
		It("Should append image pull secret reference to service account", func() {
			serviceAccount := &v1.ServiceAccount{
				ObjectMeta: metav1.ObjectMeta{
					Name:      "default",
					Namespace: "default",
				},
			}
			appendImagePullSecretRef(serviceAccount, "test")
			Expect(serviceAccount.ImagePullSecrets).To(HaveLen(1))
			Expect(serviceAccount.ImagePullSecrets[0].Name).To(Equal("test"))
		})
	})

	Context("imagePullSecretRefExist", func() {
		It("Should check if image pull secret reference exists given name", func() {
			imagePullSecretRef := []v1.LocalObjectReference{
				{
					Name: "test-msi-acrpull-secret",
				},
			}
			exist := imagePullSecretRefExist(imagePullSecretRef, "test-msi-acrpull-secret")
			Expect(exist).To(BeTrue())

			exist = imagePullSecretRefExist(imagePullSecretRef, "not-exist")
			Expect(exist).To(BeFalse())
		})
	})

	Context("removeImagePullSecretRef", func() {
		It("Should remove image pull secret reference", func() {
			imagePullSecretRef := []v1.LocalObjectReference{
				{
					Name: "test-msi-acrpull-secret",
				},
			}
			newImagePullSecretRef := removeImagePullSecretRef(imagePullSecretRef, "test-msi-acrpull-secret")
			Expect(newImagePullSecretRef).To(BeEmpty())
		})
	})

	Context("containsString", func() {
		It("Should check if an array of strings contains a string", func() {
			strings := []string{"test-string"}
			contains := containsString(strings, "test-string")
			Expect(contains).To(BeTrue())

			contains = containsString(strings, "not-exist")
			Expect(contains).To(BeFalse())
		})
	})

	Context("removeString", func() {
		It("Should remove string from an array", func() {
			strings := []string{"test-string"}
			newStrings := removeString(strings, "test-string")
			Expect(newStrings).To(BeEmpty())
		})
	})
})

func getTestToken(exp int64) (types.AccessToken, error) {
	signingKey, err := rsa.GenerateKey(rand.Reader, 2048)
	Expect(err).ToNot(HaveOccurred())

	claims := jwt.MapClaims{
		"aud":        "test.azurecr.io",
		"exp":        exp,
		"grant_type": "refresh_token",
		"iat":        time.Now().AddDate(0, 0, -2).Unix(),
		"version":    1.0,
		"permissions": map[string]interface{}{
			"actions": []string{"read"},
		},
		"jti": "bb8d6d3d-c7b0-4f96-a390-8738f730e8c6",
		"iss": "Azure Container Registry",
		"nbf": time.Now().AddDate(0, 0, -1).Unix(),
	}

	token := jwt.NewWithClaims(jwt.SigningMethodRS256, claims)
	tokenString, err := token.SignedString(signingKey)
	if err != nil {
		return "", err
	}

	return types.AccessToken(tokenString), nil
}<|MERGE_RESOLUTION|>--- conflicted
+++ resolved
@@ -11,17 +11,13 @@
 	. "github.com/onsi/gomega"
 	v1 "k8s.io/api/core/v1"
 	metav1 "k8s.io/apimachinery/pkg/apis/meta/v1"
-	"k8s.io/apimachinery/pkg/types"
+	k8stypes "k8s.io/apimachinery/pkg/types"
 	"k8s.io/client-go/kubernetes/scheme"
 	ctrl "sigs.k8s.io/controller-runtime"
 	"sigs.k8s.io/controller-runtime/pkg/client/fake"
 
-<<<<<<< HEAD
 	msiacrpullv1beta1 "github.com/Azure/msi-acrpull/api/v1beta1"
-	"github.com/Azure/msi-acrpull/pkg/auth"
-=======
 	"github.com/Azure/msi-acrpull/pkg/authorizer/types"
->>>>>>> c5ddbeac
 )
 
 var _ = msiacrpullv1beta1.AddToScheme(scheme.Scheme)
@@ -107,7 +103,7 @@
 			log := reconciler.Log.WithValues("acrpullbinding", "default")
 			ctx := context.Background()
 			req := ctrl.Request{
-				NamespacedName: types.NamespacedName{
+				NamespacedName: k8stypes.NamespacedName{
 					Namespace: "default",
 				},
 			}
@@ -142,14 +138,14 @@
 			log := reconciler.Log.WithValues("acrpullbinding", "default")
 			ctx := context.Background()
 			req := ctrl.Request{
-				NamespacedName: types.NamespacedName{
+				NamespacedName: k8stypes.NamespacedName{
 					Namespace: "default",
 				},
 			}
 			err := reconciler.updateServiceAccount(ctx, acrBinding, req, log)
 			Expect(err).To(BeNil())
 
-			saNamespacedName := types.NamespacedName{
+			saNamespacedName := k8stypes.NamespacedName{
 				Name:      "default",
 				Namespace: "default",
 			}
