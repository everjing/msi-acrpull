package controllers

import (
	"context"
	"fmt"
	"sync"
	"time"

	"github.com/go-logr/logr"
	"github.com/pkg/errors"
	v1 "k8s.io/api/core/v1"
	metav1 "k8s.io/apimachinery/pkg/apis/meta/v1"
	"k8s.io/apimachinery/pkg/runtime"
	"k8s.io/apimachinery/pkg/types"
	ctrl "sigs.k8s.io/controller-runtime"
	"sigs.k8s.io/controller-runtime/pkg/client"
	"sigs.k8s.io/controller-runtime/pkg/predicate"

	msiacrpullv1beta1 "github.com/Azure/msi-acrpull/api/v1beta1"
	"github.com/Azure/msi-acrpull/pkg/authorizer"
	"github.com/Azure/msi-acrpull/pkg/authorizer/types"
)

const (
	ownerKey                = ".metadata.controller"
	dockerConfigKey         = ".dockerconfigjson"
	msiAcrPullFinalizerName = "msi-acrpull.microsoft.com"

	tokenRefreshBuffer = time.Minute * 30
)

var serviceAccountLocks = make(map[types.NamespacedName]*sync.Mutex)

// AcrPullBindingReconciler reconciles a AcrPullBinding object
type AcrPullBindingReconciler struct {
	client.Client
	Log    logr.Logger
	Scheme *runtime.Scheme
}

// +kubebuilder:rbac:groups=msi-acrpull.microsoft.com,resources=acrpullbindings,verbs=get;list;watch;create;update;patch;delete
// +kubebuilder:rbac:groups=msi-acrpull.microsoft.com,resources=acrpullbindings/status,verbs=get;update;patch
// +kubebuilder:rbac:groups="",resources=secrets,verbs=*
// +kubebuilder:rbac:groups="",resources=serviceaccounts,verbs=get;list;watch;update;patch

func (r *AcrPullBindingReconciler) Reconcile(req ctrl.Request) (ctrl.Result, error) {
	ctx := context.Background()
	log := r.Log.WithValues("acrpullbinding", req.NamespacedName)

	var acrBinding msiacrpullv1beta1.AcrPullBinding
	if err := r.Get(ctx, req.NamespacedName, &acrBinding); err != nil {
		log.Error(err, "unable to fetch acrPullBinding.")

		return ctrl.Result{}, client.IgnoreNotFound(err)
	}

	// examine DeletionTimestamp to determine if acr pull binding is under deletion
	if acrBinding.ObjectMeta.DeletionTimestamp.IsZero() {
		// the object is not being deleted, so if it does not have our finalizer,
		// then need to add the finalizer and update the object.
		if err := r.addFinalizer(ctx, &acrBinding, log); err != nil {
			return ctrl.Result{}, err
		}
	} else {
		// the object is being deleted
		if err := r.removeFinalizer(ctx, &acrBinding, req, log); err != nil {
			return ctrl.Result{}, err
		}

		// stop reconciliation as the item is being deleted
		return ctrl.Result{}, nil
	}

	msiClientID := acrBinding.Spec.ManagedIdentityClientID
	msiResourceID := acrBinding.Spec.ManagedIdentityResourceID
	acrServer := acrBinding.Spec.AcrServer

	var acrAccessToken types.AccessToken
	var err error

	az := authorizer.NewAuthorizer()

	if msiClientID != "" {
		acrAccessToken, err = az.AcquireACRAccessTokenWithClientID(msiClientID, acrServer)
	} else {
		acrAccessToken, err = az.AcquireACRAccessTokenWithResourceID(msiResourceID, acrServer)
	}
	if err != nil {
		log.Error(err, "Failed to get ACR access token")
		if err := r.setErrStatus(ctx, err, &acrBinding); err != nil {
			log.Error(err, "Failed to update error status")
		}

		return ctrl.Result{}, err
	}

	dockerConfig := authorizer.CreateACRDockerCfg(acrServer, acrAccessToken)

	var pullSecrets v1.SecretList
	if err := r.List(ctx, &pullSecrets, client.InNamespace(req.Namespace), client.MatchingFields{ownerKey: req.Name}); err != nil {
		log.Error(err, "unable to list child secrets")
		return ctrl.Result{}, err
	}
	pullSecret := getPullSecret(&acrBinding, pullSecrets.Items)

	// Create a new secret if one doesn't already exist
	if pullSecret == nil {
		log.Info("Creating new pull secret")

		pullSecret, err := newBasePullSecret(&acrBinding, dockerConfig, r.Scheme)
		if err != nil {
			log.Error(err, "Failed to construct pull secret")
			return ctrl.Result{}, err
		}

		if err := r.Create(ctx, pullSecret); err != nil {
			log.Error(err, "Failed to create pull secret in cluster")
			return ctrl.Result{}, err
		}
	} else {
		log.Info("Updating existing pull secret")

		pullSecret := updatePullSecret(&pullSecrets.Items[0], dockerConfig)
		if err := r.Update(ctx, pullSecret); err != nil {
			log.Error(err, "Failed to update pull secret")
			return ctrl.Result{}, err
		}
	}

	// Associate the image pull secret with the default service account of the namespace
	if err := r.updateServiceAccount(ctx, &acrBinding, req, log); err != nil {
		return ctrl.Result{}, err
	}

	if err := r.setSuccessStatus(ctx, &acrBinding, acrAccessToken); err != nil {
		log.Error(err, "Failed to update acr binding status")
		return ctrl.Result{}, err
	}

	return ctrl.Result{
		RequeueAfter: getTokenRefreshDuration(acrAccessToken),
	}, nil
}

func (r *AcrPullBindingReconciler) SetupWithManager(mgr ctrl.Manager) error {
	if err := mgr.GetFieldIndexer().IndexField(&v1.Secret{}, ownerKey, func(rawObj runtime.Object) []string {
		secret := rawObj.(*v1.Secret)
		owner := metav1.GetControllerOf(secret)
		if owner == nil {
			return nil
		}

		if owner.APIVersion != msiacrpullv1beta1.GroupVersion.String() || owner.Kind != "AcrPullBinding" {
			return nil
		}

		return []string{owner.Name}
	}); err != nil {
		return err
	}

	return ctrl.NewControllerManagedBy(mgr).
		For(&msiacrpullv1beta1.AcrPullBinding{}).
		WithEventFilter(predicate.GenerationChangedPredicate{}). // Needed to not enter reconcile loop on status update
		Owns(&v1.Secret{}).
		Complete(r)
}

<<<<<<< HEAD
func (r *AcrPullBindingReconciler) addFinalizer(ctx context.Context, acrBinding *msiacrpullv1beta1.AcrPullBinding, log logr.Logger) error {
	if !containsString(acrBinding.ObjectMeta.Finalizers, msiAcrPullFinalizerName) {
		acrBinding.ObjectMeta.Finalizers = append(acrBinding.ObjectMeta.Finalizers, msiAcrPullFinalizerName)
		if err := r.Update(ctx, acrBinding); err != nil {
			log.Error(err, "Failed to append acr pull binding finalizer", "finalizerName", msiAcrPullFinalizerName)
			return err
		}
	}
	return nil
}

func (r *AcrPullBindingReconciler) removeFinalizer(ctx context.Context, acrBinding *msiacrpullv1beta1.AcrPullBinding, req ctrl.Request, log logr.Logger) error {
	if containsString(acrBinding.ObjectMeta.Finalizers, msiAcrPullFinalizerName) {
		// our finalizer is present, so need to clean up ImagePullSecret reference
		var serviceAccount v1.ServiceAccount
		saNamespacedName := types.NamespacedName{
			Namespace: req.Namespace,
			Name:      "default",
		}
		if err := r.Get(ctx, saNamespacedName, &serviceAccount); err != nil {
			log.Error(err, "Failed to get default service account")
			return err
		}
		pullSecretName := getPullSecretName(acrBinding.Name)
		serviceAccount.ImagePullSecrets = removeImagePullSecretRef(serviceAccount.ImagePullSecrets, pullSecretName)
		if err := r.Update(ctx, &serviceAccount); err != nil {
			log.Error(err, "Failed to remove image pull secret reference from default service account", "pullSecretName", pullSecretName)
			return err
		}

		// remove our finalizer from the list and update it.
		acrBinding.ObjectMeta.Finalizers = removeString(acrBinding.ObjectMeta.Finalizers, msiAcrPullFinalizerName)
		if err := r.Update(ctx, acrBinding); err != nil {
			log.Error(err, "Failed to remove acr pull binding finalizer", "finalizerName", msiAcrPullFinalizerName)
			return err
		}
	}
	return nil
}

func (r *AcrPullBindingReconciler) updateServiceAccount(ctx context.Context, acrBinding *msiacrpullv1beta1.AcrPullBinding, req ctrl.Request, log logr.Logger) error {
	var serviceAccount v1.ServiceAccount
	saNamespacedName := types.NamespacedName{
		Namespace: req.Namespace,
		Name:      "default",
	}
	if lock, ok := serviceAccountLocks[saNamespacedName]; ok {
		lock.Lock()
		defer lock.Unlock()
	} else {
		newLock := &sync.Mutex{}
		newLock.Lock()
		defer newLock.Unlock()
		serviceAccountLocks[saNamespacedName] = newLock
	}
	if err := r.Get(ctx, saNamespacedName, &serviceAccount); err != nil {
		log.Error(err, "Failed to get default service account")
		return err
	}
	pullSecretName := getPullSecretName(acrBinding.Name)
	if !imagePullSecretRefExist(serviceAccount.ImagePullSecrets, pullSecretName) {
		log.Info("Updating default service account")
		appendImagePullSecretRef(&serviceAccount, pullSecretName)
		if err := r.Update(ctx, &serviceAccount); err != nil {
			log.Error(err, "Failed to append image pull secret reference to default service account", "pullSecretName", pullSecretName)
			return err
		}
	}
	return nil
}

func (r *AcrPullBindingReconciler) setSuccessStatus(ctx context.Context, acrBinding *msiacrpullv1beta1.AcrPullBinding, accessToken auth.AccessToken) error {
=======
func (r *AcrPullBindingReconciler) setSuccessStatus(ctx context.Context, acrBinding *msiacrpullv1beta1.AcrPullBinding, accessToken types.AccessToken) error {
>>>>>>> c5ddbeac
	tokenExp, err := accessToken.GetTokenExp()
	if err != nil {
		return err
	}

	acrBinding.Status = msiacrpullv1beta1.AcrPullBindingStatus{
		TokenExpirationTime:  &metav1.Time{Time: tokenExp},
		LastTokenRefreshTime: &metav1.Time{Time: time.Now().UTC()},
	}

	if err := r.Status().Update(ctx, acrBinding); err != nil {
		return err
	}

	return nil
}

func (r *AcrPullBindingReconciler) setErrStatus(ctx context.Context, err error, acrBinding *msiacrpullv1beta1.AcrPullBinding) error {
	acrBinding.Status.Error = err.Error()
	if err := r.Status().Update(ctx, acrBinding); err != nil {
		return err
	}

	return nil
}

func updatePullSecret(pullSecret *v1.Secret, dockerConfig string) *v1.Secret {
	pullSecret.Data[dockerConfigKey] = []byte(dockerConfig)
	return pullSecret
}

func appendImagePullSecretRef(serviceAccount *v1.ServiceAccount, secretName string) {
	secretReference := &v1.LocalObjectReference{
		Name: secretName,
	}
	serviceAccount.ImagePullSecrets = append(serviceAccount.ImagePullSecrets, *secretReference)
}

func imagePullSecretRefExist(imagePullSecretRefs []v1.LocalObjectReference, secretName string) bool {
	if imagePullSecretRefs == nil {
		return false
	}
	for _, secretRef := range imagePullSecretRefs {
		if secretRef.Name == secretName {
			return true
		}
	}
	return false
}

func removeImagePullSecretRef(imagePullSecretRefs []v1.LocalObjectReference, secretName string) []v1.LocalObjectReference {
	var result []v1.LocalObjectReference
	for _, secretRef := range imagePullSecretRefs {
		if secretRef.Name == secretName {
			continue
		}
		result = append(result, secretRef)
	}
	return result
}

func containsString(slice []string, s string) bool {
	for _, item := range slice {
		if item == s {
			return true
		}
	}
	return false
}

func removeString(slice []string, s string) []string {
	var result []string
	for _, item := range slice {
		if item == s {
			continue
		}
		result = append(result, item)
	}
	return result
}

func getPullSecretName(acrBindingName string) string {
	return fmt.Sprintf("%s-msi-acrpull-secret", acrBindingName)
}

func getPullSecret(acrBinding *msiacrpullv1beta1.AcrPullBinding, pullSecrets []v1.Secret) *v1.Secret {
	if pullSecrets == nil {
		return nil
	}

	pullSecretName := getPullSecretName(acrBinding.Name)

	for idx, secret := range pullSecrets {
		if secret.Name == pullSecretName {
			return &pullSecrets[idx]
		}
	}

	return nil
}

func newBasePullSecret(acrBinding *msiacrpullv1beta1.AcrPullBinding,
	dockerConfig string, scheme *runtime.Scheme) (*v1.Secret, error) {

	pullSecret := &v1.Secret{
		Type: v1.SecretTypeDockerConfigJson,
		ObjectMeta: metav1.ObjectMeta{
			Labels:      map[string]string{},
			Annotations: map[string]string{},
			Name:        getPullSecretName(acrBinding.Name),
			Namespace:   acrBinding.Namespace,
		},
		Data: map[string][]byte{
			dockerConfigKey: []byte(dockerConfig),
		},
	}

	if err := ctrl.SetControllerReference(acrBinding, pullSecret, scheme); err != nil {
		return nil, errors.Wrap(err, "failed to create Acr ImagePullSecret")
	}

	return pullSecret, nil
}

func getTokenRefreshDuration(accessToken types.AccessToken) time.Duration {
	exp, err := accessToken.GetTokenExp()
	if err != nil {
		return 0
	}

	refreshDuration := exp.Sub(time.Now().Add(tokenRefreshBuffer))
	if refreshDuration < 0 {
		return 0
	}

	return refreshDuration
}<|MERGE_RESOLUTION|>--- conflicted
+++ resolved
@@ -11,7 +11,7 @@
 	v1 "k8s.io/api/core/v1"
 	metav1 "k8s.io/apimachinery/pkg/apis/meta/v1"
 	"k8s.io/apimachinery/pkg/runtime"
-	"k8s.io/apimachinery/pkg/types"
+	k8stypes "k8s.io/apimachinery/pkg/types"
 	ctrl "sigs.k8s.io/controller-runtime"
 	"sigs.k8s.io/controller-runtime/pkg/client"
 	"sigs.k8s.io/controller-runtime/pkg/predicate"
@@ -29,7 +29,7 @@
 	tokenRefreshBuffer = time.Minute * 30
 )
 
-var serviceAccountLocks = make(map[types.NamespacedName]*sync.Mutex)
+var serviceAccountLocks = make(map[k8stypes.NamespacedName]*sync.Mutex)
 
 // AcrPullBindingReconciler reconciles a AcrPullBinding object
 type AcrPullBindingReconciler struct {
@@ -166,7 +166,6 @@
 		Complete(r)
 }
 
-<<<<<<< HEAD
 func (r *AcrPullBindingReconciler) addFinalizer(ctx context.Context, acrBinding *msiacrpullv1beta1.AcrPullBinding, log logr.Logger) error {
 	if !containsString(acrBinding.ObjectMeta.Finalizers, msiAcrPullFinalizerName) {
 		acrBinding.ObjectMeta.Finalizers = append(acrBinding.ObjectMeta.Finalizers, msiAcrPullFinalizerName)
@@ -182,7 +181,7 @@
 	if containsString(acrBinding.ObjectMeta.Finalizers, msiAcrPullFinalizerName) {
 		// our finalizer is present, so need to clean up ImagePullSecret reference
 		var serviceAccount v1.ServiceAccount
-		saNamespacedName := types.NamespacedName{
+		saNamespacedName := k8stypes.NamespacedName{
 			Namespace: req.Namespace,
 			Name:      "default",
 		}
@@ -209,7 +208,7 @@
 
 func (r *AcrPullBindingReconciler) updateServiceAccount(ctx context.Context, acrBinding *msiacrpullv1beta1.AcrPullBinding, req ctrl.Request, log logr.Logger) error {
 	var serviceAccount v1.ServiceAccount
-	saNamespacedName := types.NamespacedName{
+	saNamespacedName := k8stypes.NamespacedName{
 		Namespace: req.Namespace,
 		Name:      "default",
 	}
@@ -238,10 +237,7 @@
 	return nil
 }
 
-func (r *AcrPullBindingReconciler) setSuccessStatus(ctx context.Context, acrBinding *msiacrpullv1beta1.AcrPullBinding, accessToken auth.AccessToken) error {
-=======
 func (r *AcrPullBindingReconciler) setSuccessStatus(ctx context.Context, acrBinding *msiacrpullv1beta1.AcrPullBinding, accessToken types.AccessToken) error {
->>>>>>> c5ddbeac
 	tokenExp, err := accessToken.GetTokenExp()
 	if err != nil {
 		return err
